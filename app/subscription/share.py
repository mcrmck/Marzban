--- conflicted
+++ resolved
@@ -95,49 +95,6 @@
     )
 
 
-<<<<<<< HEAD
-def randomize_sub_config(
-        config: str, config_format: str
-) -> str:
-    if config_format == "v2ray":
-        config = config.split("\n")
-        random.shuffle(config)
-        config = "\n".join(config)
-
-    elif config_format in ("clash-meta", "clash"):
-        config = yaml.safe_load(config)
-        random.shuffle(config['proxies'])
-        for group in config['proxy-groups']:
-            if group['name'] == '♻️ Automatic':
-                group['proxies'] = [proxy['name']
-                                    for proxy in config['proxies']]
-        config = yaml.dump(config, allow_unicode=True, sort_keys=False)
-
-    elif config_format == "sing-box":
-        config = json.loads(config)
-        outbounds = config['outbounds']
-        main_outbounds = [ob for ob in outbounds if ob['type']
-                          in {'selector', 'urltest'}]
-        other_outbounds = [ob for ob in outbounds if ob['type'] not in {
-            'selector', 'urltest', 'direct', 'block', 'dns'}]
-        random.shuffle(other_outbounds)
-        proxy_names = [ob['tag'] for ob in other_outbounds]
-        for ob in main_outbounds:
-            ob['outbounds'] = ['Best Latency'] + \
-                              proxy_names if ob['type'] == 'selector' else proxy_names
-        config['outbounds'] = main_outbounds + other_outbounds + \
-                              [ob for ob in outbounds if ob['type']
-                               in {'direct', 'block', 'dns'}]
-        config = json.dumps(config, indent=4)
-
-    elif config_format == "v2ray-json":
-        random.shuffle(config)
-
-    return config
-
-
-=======
->>>>>>> 00f3fdf2
 def generate_subscription(
         user: "UserResponse",
         config_format: Literal["v2ray", "clash-meta", "clash", "sing-box", "outline", "v2ray-json"],
